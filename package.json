{
  "name": "niledatabase",
<<<<<<< HEAD
  "version": "1.1.0",
=======
  "version": "1.2.0-alpha.1",
>>>>>>> 54626589
  "description": "Command line interface for Nile databases",
  "main": "dist/index.js",
  "bin": {
    "nile": "./dist/index.js"
  },
  "scripts": {
    "prebuild": "rm -rf dist",
    "build": "tsc && npm run copy-files",
    "postbuild": "chmod +x dist/index.js",
    "copy-files": "mkdir -p dist/lib && cp src/lib/callback.html dist/lib/ && cp src/image/logo.jpg dist/lib/",
    "start": "node dist/index.js",
    "dev": "ts-node src/index.ts",
    "lint": "eslint . --ext .ts",
    "test": "jest"
  },
  "keywords": [
    "cli",
    "database",
    "nile",
    "postgres",
    "niledatabase"
  ],
  "author": "Nile",
  "license": "MIT",
  "publishConfig": {
    "access": "public",
    "registry": "https://registry.npmjs.org/"
  },
  "repository": {
    "type": "git",
    "url": "https://github.com/niledatabase/cli.git"
  },
  "release": {
    "branches": [
      {
        "name": "alpha",
        "prerelease": true
      },
      {
        "name": "main"
      }
    ],
    "plugins": [
      "@semantic-release/commit-analyzer",
      "@semantic-release/release-notes-generator",
      "@semantic-release/changelog",
      [
        "@semantic-release/npm",
        {
          "npmPublish": true,
          "pkgRoot": "."
        }
      ],
      "@semantic-release/git"
    ]
  },
  "dependencies": {
    "@types/pg": "^8.11.10",
    "axios": "^1.6.0",
    "chalk": "^4.1.2",
    "cli-table3": "^0.6.5",
    "commander": "^11.0.0",
    "open": "^8.4.2",
    "ora": "^5.4.1",
    "pg": "^8.13.1"
  },
  "devDependencies": {
    "@semantic-release/changelog": "^6.0.0",
    "@semantic-release/git": "^10.0.0",
    "@types/jest": "^29.0.0",
    "@types/node": "^20.0.0",
    "@typescript-eslint/eslint-plugin": "^8.23.0",
    "@typescript-eslint/parser": "^8.23.0",
    "eslint": "^8.0.0",
    "jest": "^29.0.0",
    "semantic-release": "^23.0.0",
    "ts-jest": "^29.0.0",
    "ts-node": "^10.9.1",
    "typescript": "^5.0.0"
  },
  "packageManager": "yarn@1.22.22+sha512.a6b2f7906b721bba3d67d4aff083df04dad64c399707841b7acf00f6b133b7ac24255f2652fa22ae3534329dc6180534e98d17432037ff6fd140556e2bb3137e"
}<|MERGE_RESOLUTION|>--- conflicted
+++ resolved
@@ -1,10 +1,6 @@
 {
   "name": "niledatabase",
-<<<<<<< HEAD
-  "version": "1.1.0",
-=======
   "version": "1.2.0-alpha.1",
->>>>>>> 54626589
   "description": "Command line interface for Nile databases",
   "main": "dist/index.js",
   "bin": {
