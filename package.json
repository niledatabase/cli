--- conflicted
+++ resolved
@@ -1,10 +1,7 @@
 {
   "name": "niledatabase",
-<<<<<<< HEAD
   "version": "1.0.10-alpha.2",
-=======
   "version": "1.0.10",
->>>>>>> e30eaa84
   "description": "Command line interface for Nile databases",
   "main": "dist/index.js",
   "bin": {
