{
  "name": "niledatabase",
<<<<<<< HEAD
  "version": "1.3.0",
=======
  "version": "1.4.0-alpha.1",
>>>>>>> d6ce6256
  "description": "Command line interface for Nile databases",
  "main": "dist/index.js",
  "bin": {
    "nile": "./dist/index.js"
  },
  "scripts": {
    "prebuild": "rm -rf dist",
    "build": "tsc && npm run copy-files",
    "postbuild": "chmod +x dist/index.js",
    "copy-files": "mkdir -p dist/lib && cp src/lib/callback.html dist/lib/ && cp src/image/logo.jpg dist/lib/",
    "start": "node dist/index.js",
    "dev": "ts-node src/index.ts",
    "lint": "eslint . --ext .ts",
    "test": "jest"
  },
  "keywords": [
    "cli",
    "database",
    "nile",
    "postgres",
    "niledatabase"
  ],
  "author": "Nile",
  "license": "MIT",
  "publishConfig": {
    "access": "public",
    "registry": "https://registry.npmjs.org/"
  },
  "repository": {
    "type": "git",
    "url": "https://github.com/niledatabase/cli.git"
  },
  "release": {
    "branches": [
      {
        "name": "alpha",
        "prerelease": true
      },
      {
        "name": "main"
      }
    ],
    "plugins": [
      "@semantic-release/commit-analyzer",
      "@semantic-release/release-notes-generator",
      "@semantic-release/changelog",
      [
        "@semantic-release/npm",
        {
          "npmPublish": true,
          "pkgRoot": "."
        }
      ],
      "@semantic-release/git"
    ]
  },
  "dependencies": {
    "@types/pg": "^8.11.10",
    "axios": "^1.8.4",
    "chalk": "^4.1.2",
    "cli-progress": "^3.12.0",
    "cli-table3": "^0.6.5",
    "commander": "^11.0.0",
    "open": "^8.4.2",
    "ora": "^5.4.1",
    "pg": "^8.13.1",
    "pg-copy-streams": "^6.0.6",
    "pg-format": "^1.0.4"
  },
  "devDependencies": {
    "@semantic-release/changelog": "^6.0.0",
    "@semantic-release/git": "^10.0.0",
    "@types/cli-progress": "^3.11.6",
    "@types/jest": "^29.0.0",
    "@types/node": "^20.0.0",
    "@types/pg-copy-streams": "^1.2.5",
    "@types/pg-format": "^1.0.5",
    "@typescript-eslint/eslint-plugin": "^8.23.0",
    "@typescript-eslint/parser": "^8.23.0",
    "eslint": "^8.0.0",
    "jest": "^29.0.0",
    "semantic-release": "^23.0.0",
    "ts-jest": "^29.0.0",
    "ts-node": "^10.9.1",
    "typescript": "^5.0.0"
  },
  "packageManager": "yarn@1.22.22+sha512.a6b2f7906b721bba3d67d4aff083df04dad64c399707841b7acf00f6b133b7ac24255f2652fa22ae3534329dc6180534e98d17432037ff6fd140556e2bb3137e"
}<|MERGE_RESOLUTION|>--- conflicted
+++ resolved
@@ -1,10 +1,6 @@
 {
   "name": "niledatabase",
-<<<<<<< HEAD
-  "version": "1.3.0",
-=======
-  "version": "1.4.0-alpha.1",
->>>>>>> d6ce6256
+  "version": "1.3.1-alpha.1",
   "description": "Command line interface for Nile databases",
   "main": "dist/index.js",
   "bin": {
