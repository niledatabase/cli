{
  "name": "niledatabase",
<<<<<<< HEAD
  "version": "1.2.0",
=======
  "version": "1.2.0-alpha.3",
>>>>>>> e8c5ab5b
  "description": "Command line interface for Nile databases",
  "main": "dist/index.js",
  "bin": {
    "nile": "./dist/index.js"
  },
  "scripts": {
    "prebuild": "rm -rf dist",
    "build": "tsc && npm run copy-files",
    "postbuild": "chmod +x dist/index.js",
    "copy-files": "mkdir -p dist/lib && cp src/lib/callback.html dist/lib/ && cp src/image/logo.jpg dist/lib/",
    "start": "node dist/index.js",
    "dev": "ts-node src/index.ts",
    "lint": "eslint . --ext .ts",
    "test": "jest"
  },
  "keywords": [
    "cli",
    "database",
    "nile",
    "postgres",
    "niledatabase"
  ],
  "author": "Nile",
  "license": "MIT",
  "publishConfig": {
    "access": "public",
    "registry": "https://registry.npmjs.org/"
  },
  "repository": {
    "type": "git",
    "url": "https://github.com/niledatabase/cli.git"
  },
  "release": {
    "branches": [
      {
        "name": "alpha",
        "prerelease": true
      },
      {
        "name": "main"
      }
    ],
    "plugins": [
      "@semantic-release/commit-analyzer",
      "@semantic-release/release-notes-generator",
      "@semantic-release/changelog",
      [
        "@semantic-release/npm",
        {
          "npmPublish": true,
          "pkgRoot": "."
        }
      ],
      "@semantic-release/git"
    ]
  },
  "dependencies": {
    "@types/pg": "^8.11.10",
    "axios": "^1.8.4",
    "chalk": "^4.1.2",
    "cli-table3": "^0.6.5",
    "commander": "^11.0.0",
    "open": "^8.4.2",
    "ora": "^5.4.1",
    "pg": "^8.13.1"
  },
  "devDependencies": {
    "@semantic-release/changelog": "^6.0.0",
    "@semantic-release/git": "^10.0.0",
    "@types/jest": "^29.0.0",
    "@types/node": "^20.0.0",
    "@typescript-eslint/eslint-plugin": "^8.23.0",
    "@typescript-eslint/parser": "^8.23.0",
    "eslint": "^8.0.0",
    "jest": "^29.0.0",
    "semantic-release": "^23.0.0",
    "ts-jest": "^29.0.0",
    "ts-node": "^10.9.1",
    "typescript": "^5.0.0"
  },
  "packageManager": "yarn@1.22.22+sha512.a6b2f7906b721bba3d67d4aff083df04dad64c399707841b7acf00f6b133b7ac24255f2652fa22ae3534329dc6180534e98d17432037ff6fd140556e2bb3137e"
}<|MERGE_RESOLUTION|>--- conflicted
+++ resolved
@@ -1,10 +1,6 @@
 {
   "name": "niledatabase",
-<<<<<<< HEAD
-  "version": "1.2.0",
-=======
-  "version": "1.2.0-alpha.3",
->>>>>>> e8c5ab5b
+  "version": "1.2.1-alpha.1",
   "description": "Command line interface for Nile databases",
   "main": "dist/index.js",
   "bin": {
