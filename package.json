--- conflicted
+++ resolved
@@ -44,34 +44,7 @@
       }
     ],
     "plugins": [
-<<<<<<< HEAD
       "@semantic-release/commit-analyzer",
-=======
-      [
-        "@semantic-release/commit-analyzer",
-        {
-          "preset": "angular",
-          "releaseRules": [
-            {
-              "type": "docs",
-              "release": "patch"
-            },
-            {
-              "type": "fix",
-              "release": "patch"
-            },
-            {
-              "type": "feat",
-              "release": "minor"
-            },
-            {
-              "type": "perf",
-              "release": "patch"
-            }
-          ]
-        }
-      ],
->>>>>>> 1b6a395e
       "@semantic-release/release-notes-generator",
       "@semantic-release/changelog",
       ["@semantic-release/npm", {
