{
  "name": "niledatabase",
<<<<<<< HEAD
  "version": "1.2.1",
=======
  "version": "1.2.0-alpha.6",
>>>>>>> 1ef84d01
  "description": "Command line interface for Nile databases",
  "main": "dist/index.js",
  "bin": {
    "nile": "./dist/index.js"
  },
  "scripts": {
    "prebuild": "rm -rf dist",
    "build": "tsc && npm run copy-files",
    "postbuild": "chmod +x dist/index.js",
    "copy-files": "mkdir -p dist/lib && cp src/lib/callback.html dist/lib/ && cp src/image/logo.jpg dist/lib/",
    "start": "node dist/index.js",
    "dev": "ts-node src/index.ts",
    "lint": "eslint . --ext .ts",
    "test": "jest"
  },
  "keywords": [
    "cli",
    "database",
    "nile",
    "postgres",
    "niledatabase"
  ],
  "author": "Nile",
  "license": "MIT",
  "publishConfig": {
    "access": "public",
    "registry": "https://registry.npmjs.org/"
  },
  "repository": {
    "type": "git",
    "url": "https://github.com/niledatabase/cli.git"
  },
  "release": {
    "branches": [
      {
        "name": "alpha",
        "prerelease": true
      },
      {
        "name": "main"
      }
    ],
    "plugins": [
      "@semantic-release/commit-analyzer",
      "@semantic-release/release-notes-generator",
      "@semantic-release/changelog",
      [
        "@semantic-release/npm",
        {
          "npmPublish": true,
          "pkgRoot": "."
        }
      ],
      "@semantic-release/git"
    ]
  },
  "dependencies": {
    "@types/pg": "^8.11.10",
    "axios": "^1.8.4",
    "chalk": "^4.1.2",
    "cli-progress": "^3.12.0",
    "cli-table3": "^0.6.5",
    "commander": "^11.0.0",
    "open": "^8.4.2",
    "ora": "^5.4.1",
    "pg": "^8.13.1",
    "pg-copy-streams": "^6.0.6",
    "pg-format": "^1.0.4"
  },
  "devDependencies": {
    "@semantic-release/changelog": "^6.0.0",
    "@semantic-release/git": "^10.0.0",
    "@types/cli-progress": "^3.11.6",
    "@types/jest": "^29.0.0",
    "@types/node": "^20.0.0",
    "@types/pg-copy-streams": "^1.2.5",
    "@types/pg-format": "^1.0.5",
    "@typescript-eslint/eslint-plugin": "^8.23.0",
    "@typescript-eslint/parser": "^8.23.0",
    "eslint": "^8.0.0",
    "jest": "^29.0.0",
    "semantic-release": "^23.0.0",
    "ts-jest": "^29.0.0",
    "ts-node": "^10.9.1",
    "typescript": "^5.0.0"
  },
  "packageManager": "yarn@1.22.22+sha512.a6b2f7906b721bba3d67d4aff083df04dad64c399707841b7acf00f6b133b7ac24255f2652fa22ae3534329dc6180534e98d17432037ff6fd140556e2bb3137e"
}<|MERGE_RESOLUTION|>--- conflicted
+++ resolved
@@ -1,10 +1,6 @@
 {
   "name": "niledatabase",
-<<<<<<< HEAD
-  "version": "1.2.1",
-=======
-  "version": "1.2.0-alpha.6",
->>>>>>> 1ef84d01
+  "version": "1.3.0",
   "description": "Command line interface for Nile databases",
   "main": "dist/index.js",
   "bin": {
